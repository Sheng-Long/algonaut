--- conflicted
+++ resolved
@@ -1,10 +1,5 @@
-<<<<<<< HEAD
-use algonaut::core::{Address, MicroAlgos};
+use algonaut::core::MicroAlgos;
 use algonaut::transaction::{Pay, Txn};
-=======
-use algonaut::core::MicroAlgos;
-use algonaut::transaction::{BaseTransaction, Payment, Transaction, TransactionType};
->>>>>>> 80e0be77
 use algonaut::{Algod, Kmd};
 use dotenv::dotenv;
 use std::env;
@@ -34,21 +29,12 @@
     let wallet_handle_token = init_response.wallet_handle_token;
     println!("Wallet Handle: {}", wallet_handle_token);
 
-<<<<<<< HEAD
     // an account with some funds in our sandbox
-    let from_address = Address::from_string(env::var("ACCOUNT")?.as_ref())?;
-    println!("Sender: {:?}", from_address);
-
-    let to_address =
-        Address::from_string("2FMLYJHYQWRHMFKRHKTKX5UNB5DGO65U57O3YVLWUJWKRE4YYJYC2CWWBY")?;
-    println!("Receiver: {:?}", to_address);
-=======
-    let from_address = "2FMLYJHYQWRHMFKRHKTKX5UNB5DGO65U57O3YVLWUJWKRE4YYJYC2CWWBY".parse()?;
+    let from_address = env::var("ACCOUNT")?.parse()?;
     println!("Sender: {:#?}", from_address);
 
     let to_address = "2FMLYJHYQWRHMFKRHKTKX5UNB5DGO65U57O3YVLWUJWKRE4YYJYC2CWWBY".parse()?;
     println!("Receiver: {:#?}", to_address);
->>>>>>> 80e0be77
 
     // algod has a convenient method that retrieves basic information for a transaction
     let algod = Algod::new()
