--- conflicted
+++ resolved
@@ -28,7 +28,6 @@
     let m = mnemonic::from_key(&account.seed())?;
     println!("Backup phrase: {}", m);
 
-<<<<<<< HEAD
     let params = algod.transaction_params()?;
 
     let t = Txn::new()
@@ -41,9 +40,7 @@
         .payment(
             Pay::new()
                 .amount(MicroAlgos(123_456))
-                .to(Address::from_string(
-                    "4MYUHDWHWXAKA5KA7U5PEN646VYUANBFXVJNONBK3TIMHEMWMD4UBOJBI4",
-                )?)
+                .to("4MYUHDWHWXAKA5KA7U5PEN646VYUANBFXVJNONBK3TIMHEMWMD4UBOJBI4".parse()?)
                 .build(),
         )
         .build();
@@ -52,38 +49,6 @@
 
     // sign the transaction
     let signed_transaction = account.sign_transaction(&t)?;
-=======
-    let fee = MicroAlgos(1000);
-    let amount = MicroAlgos(0);
-    let first_round = node_status.last_round;
-    let last_round = node_status.last_round + 1000;
-
-    let transaction_params = algod.transaction_params()?;
-    let genesis_id = transaction_params.genesis_id;
-    let genesis_hash = transaction_params.genesis_hash;
-
-    let base = BaseTransaction {
-        sender: account.address(),
-        first_valid: first_round,
-        last_valid: last_round,
-        note: Vec::new(),
-        genesis_id,
-        genesis_hash,
-    };
-
-    let payment = Payment {
-        amount,
-        receiver: "4MYUHDWHWXAKA5KA7U5PEN646VYUANBFXVJNONBK3TIMHEMWMD4UBOJBI4".parse()?,
-        close_remainder_to: None,
-    };
-
-    let transaction = Transaction::new(base, fee, TransactionType::Payment(payment))?;
-
-    println!("Made unsigned transaction: {:?}", transaction);
-
-    // Sign the transaction
-    let signed_transaction = account.sign_transaction(&transaction)?;
->>>>>>> 80e0be77
     let bytes = rmp_serde::to_vec_named(&signed_transaction)?;
 
     let filename = "./signed.tx";
